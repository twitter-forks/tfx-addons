--- conflicted
+++ resolved
@@ -33,14 +33,8 @@
     "mlmd_client":
     ["ml-pipelines-sdk>=0.26.3<2.0.0", "ml-metadata>=0.26<2.0.0"],
     "schema_curation": [
-<<<<<<< HEAD
-        "tfx>=0.26.3<1.0.0",
-    ],
-    "sampler": ["tensorflow>=2"]
-=======
         "tfx>=0.26.3<2.0.0",
     ]
->>>>>>> f9c2415c
 }
 EXTRAS_REQUIRE["all"] = list(
     set(itertools.chain.from_iterable(list(EXTRAS_REQUIRE.values()))))
