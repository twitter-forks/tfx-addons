--- conflicted
+++ resolved
@@ -9,11 +9,7 @@
     runs-on: ubuntu-latest
     steps:
       - uses: actions/checkout@v1
-      - name: Run Codeowners merge check
-<<<<<<< HEAD
+      - name: Codeowners merge check
         uses: casassg/auto-merge-bot@v0.1.0
-=======
-        uses: casassg/auto-merge-bot@master
->>>>>>> a0d18202
         env:
           GITHUB_TOKEN: ${{ secrets.GITHUB_TOKEN }}